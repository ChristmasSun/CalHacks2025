// Control Panel JavaScript

console.log('🎛️ Control panel loaded');

const startBtn = document.getElementById('start-btn');
const stopBtn = document.getElementById('stop-btn');
const scanBtn = document.getElementById('scan-btn');
const statusDot = document.getElementById('status-dot');
const statusText = document.getElementById('status-text');
const scanInfo = document.getElementById('scan-info');

console.log('Buttons found:', {
  start: !!startBtn,
  stop: !!stopBtn,
  scan: !!scanBtn
});

let isMonitoring = false;

// Start monitoring button
startBtn.addEventListener('click', async () => {
  console.log('▶️ Start button clicked');
  try {
    const result = await window.electronAPI.startMonitoring();
    console.log('Start result:', result);
    if (result.success) {
      isMonitoring = true;
      updateUIState();
    }
  } catch (error) {
    console.error('Start error:', error);
  }
});

// Stop monitoring button
stopBtn.addEventListener('click', async () => {
  console.log('⏹️ Stop button clicked!');
  console.log('Stop button disabled?', stopBtn.disabled);
  console.log('isMonitoring:', isMonitoring);

  try {
    const result = await window.electronAPI.stopMonitoring();
    console.log('Stop result:', result);
    if (result.success) {
      isMonitoring = false;
      updateUIState();
      console.log('✅ UI updated, monitoring stopped');
    }
  } catch (error) {
    console.error('Stop error:', error);
  }
});

// Manual scan button
scanBtn.addEventListener('click', async () => {
  scanBtn.disabled = true;
  scanBtn.innerHTML = '<span class="loading-dots">Scanning</span>';

  // Show loading state with progress bar
  showScanLoading(true);

  await window.electronAPI.manualScan();

  setTimeout(() => {
    scanBtn.disabled = false;
    scanBtn.textContent = 'Scan';
  }, 1000);
});

// Update UI based on monitoring state
function updateUIState() {
  if (isMonitoring) {
    statusDot.classList.add('active');
    statusText.textContent = 'Monitoring Active';
    startBtn.disabled = true;
    stopBtn.disabled = false;
  } else {
    statusDot.classList.remove('active');
    statusText.textContent = 'Inactive';
    startBtn.disabled = false;
    stopBtn.disabled = true;
  }
}

// Listen for scan results from main process
window.electronAPI.onScanResult((result) => {
  displayScanResult(result);
  // Notifications now shown on overlay window (top-right of screen)
});

// Display scan result
function displayScanResult(result) {
  const riskColor = result.risk > 70 ? 'var(--danger)' :
                    result.risk > 40 ? 'var(--warning)' :
                    'var(--success)';

  const riskLevelText = result.risk > 70 ? 'HIGH RISK' :
                        result.risk > 40 ? 'MEDIUM' :
                        'SAFE';

  const badgeClass = result.risk > 70 ? 'badge-danger' :
                     result.risk > 40 ? 'badge-warning' :
                     'badge-success';

  const icon = result.risk > 70 ? '⚠️' :
               result.risk > 40 ? '⚡' :
               '✓';

  // Add success celebration for safe URLs
  const celebrateClass = result.risk < 40 ? 'celebrate' : '';

  scanInfo.innerHTML = `
    <div class="scan-result-card fade-in ${celebrateClass}" onclick="this.classList.toggle('expanded')">
      <div class="scan-result-header">
        <div class="scan-result-icon">${icon}</div>
        <div class="scan-result-info">
          <div class="scan-result-title">${riskLevelText}</div>
          <div class="scan-result-subtitle">Risk: ${result.risk}%</div>
        </div>
        <div class="badge ${badgeClass}" style="margin-left: auto;">${riskLevelText}</div>
      </div>
      <div class="scan-result-details">
        <div class="scan-detail-divider"></div>
        <p class="scan-detail-text">${result.reason || 'No issues detected'}</p>
        <div class="scan-detail-tip">Tap to ${result.risk > 40 ? 'see more details' : 'collapse'}</div>
      </div>
    </div>
  `;

  // Trigger confetti for very safe URLs
  if (result.risk < 20) {
    triggerConfetti();
  }

  // Reload stats with animation
  loadStats(true);
}

// Show loading state during scan
function showScanLoading(withProgress = false) {
  scanInfo.innerHTML = `
<<<<<<< HEAD
    ${result.url ? `<div class="scan-url">${result.url}</div>` : ''}
    <div class="scan-risk">
      <span class="risk-value" style="color: ${riskColor}">${result.risk}%</span>
      <span class="risk-label" style="background: ${riskLevelBg}; color: ${riskColor}">${riskLevelText}</span>
=======
    <div class="scan-loading fade-in">
      <div class="loading-spinner"></div>
      <div class="loading-text">Analyzing URL...</div>
      <div class="loading-subtext">Checking for threats</div>
      ${withProgress ? `
        <div class="progress-bar" style="margin-top: 16px;">
          <div class="progress-fill" style="width: 30%;"></div>
        </div>
      ` : ''}
>>>>>>> 1209c77d
    </div>
  `;

  // Animate progress bar if enabled
  if (withProgress) {
    setTimeout(() => {
      const progressFill = scanInfo.querySelector('.progress-fill');
      if (progressFill) progressFill.style.width = '60%';
    }, 500);
    setTimeout(() => {
      const progressFill = scanInfo.querySelector('.progress-fill');
      if (progressFill) progressFill.style.width = '90%';
    }, 1000);
  }
}

// Trigger confetti celebration
function triggerConfetti() {
  const colors = ['#0a84ff', '#32d74b', '#ff9f0a', '#5ac8fa', '#bf5af2'];
  const confettiCount = 30;

  for (let i = 0; i < confettiCount; i++) {
    setTimeout(() => {
      const confetti = document.createElement('div');
      confetti.className = 'confetti';
      confetti.style.left = Math.random() * 100 + '%';
      confetti.style.background = colors[Math.floor(Math.random() * colors.length)];
      confetti.style.animationDuration = (Math.random() * 2 + 2) + 's';
      confetti.style.animationDelay = (Math.random() * 0.5) + 's';
      document.body.appendChild(confetti);

      // Remove after animation
      setTimeout(() => confetti.remove(), 3500);
    }, i * 50);
  }
}

// Initialize UI
updateUIState();

// ============================================================================
// GMAIL INTEGRATION
// ============================================================================

const gmailBtn = document.getElementById('gmail-btn');
const gmailStatus = document.getElementById('gmail-status');
const gmailMessages = document.getElementById('gmail-messages');

let gmailConnected = false;

// Gmail connect button
gmailBtn.addEventListener('click', async () => {
  if (gmailConnected) {
    // Refresh Gmail if already connected
    console.log('🔄 Refreshing Gmail...');
    gmailBtn.disabled = true;
    gmailBtn.textContent = 'Refreshing...';

    try {
      const result = await window.electronAPI.refreshGmail();
      console.log('Gmail refresh result:', result);

      if (result.success) {
        displayGmailStatus(result);
      }
    } catch (error) {
      console.error('Gmail refresh error:', error);
    } finally {
      gmailBtn.disabled = false;
      gmailBtn.textContent = 'Refresh Gmail';
    }
  } else {
    // Connect Gmail
    console.log('📧 Connecting Gmail...');
    gmailBtn.disabled = true;
    gmailBtn.textContent = 'Connecting...';

    try {
      const result = await window.electronAPI.connectGmail();
      console.log('Gmail connect result:', result);

      if (result.success) {
        gmailConnected = true;
        gmailBtn.classList.add('connected');
        gmailBtn.textContent = 'Refresh Gmail';
        displayGmailStatus(result);
      } else {
        gmailStatus.textContent = `Error: ${result.error}`;
        gmailStatus.style.color = '#ef4444';
      }
    } catch (error) {
      console.error('Gmail connect error:', error);
      gmailStatus.textContent = `Error: ${error.message}`;
      gmailStatus.style.color = '#ef4444';
    } finally {
      gmailBtn.disabled = false;
      if (!gmailConnected) {
        gmailBtn.textContent = 'Connect Gmail';
      }
    }
  }
});

// Display Gmail status and messages
function displayGmailStatus(status) {
  const gmailBadge = document.getElementById('gmail-badge');

  if (status.connected && status.email) {
    gmailBadge.textContent = 'Connected';
    gmailBadge.className = 'badge badge-success';
    gmailBadge.style.display = 'block';

    // Display suspicious messages
    if (status.messages && status.messages.length > 0) {
      gmailMessages.innerHTML = status.messages.map(msg => `
        <div class="gmail-message fade-in">
          <h4>${msg.subject}</h4>
          <div class="gmail-from">From: ${msg.from}</div>
          <div class="reason-tags">
            ${msg.reasons.map(r => `<span class="reason-tag">${r}</span>`).join('')}
          </div>
        </div>
      `).join('');
      gmailBtn.textContent = 'Refresh Gmail';
    } else {
      gmailMessages.innerHTML = '<div class="result-empty">No suspicious emails found</div>';
      gmailBtn.textContent = 'Refresh Gmail';
    }
  } else {
    gmailBadge.textContent = 'Not Connected';
    gmailBadge.className = 'badge badge-warning';
    gmailBadge.style.display = 'block';
    gmailMessages.innerHTML = '';
  }
}

// Listen for Gmail status updates from main process
window.electronAPI.onGmailStatus((status) => {
  console.log('📧 Gmail status update:', status);
  gmailConnected = status.connected;

  if (gmailConnected) {
    gmailBtn.classList.add('connected');
    gmailBtn.textContent = 'Refresh Gmail';
  }

  displayGmailStatus(status);
});

// ============================================================================
// CONTACT VERIFICATION
// ============================================================================

const contactText = document.getElementById('contact-text');
const verifyBtn = document.getElementById('verify-btn');
const verifyResult = document.getElementById('verify-result');

// Verify contact button
verifyBtn.addEventListener('click', async () => {
  const text = contactText.value.trim();

  if (!text) {
    verifyResult.innerHTML = '<p style="color: #f59e0b;">⚠️ Please paste some text to verify</p>';
    return;
  }

  console.log('🔍 Verifying contact...');
  verifyBtn.disabled = true;
  verifyBtn.textContent = 'Verifying...';

  // Show initial message with estimated time
  verifyResult.innerHTML = `
    <div class="fade-in" style="color: var(--text-secondary); font-size: 13px;">
      <div style="margin-bottom: 8px;">🔍 <strong>Searching LinkedIn...</strong></div>
      <div style="font-size: 12px; color: var(--text-muted);">
        This may take up to 2-3 minutes as we search public LinkedIn profiles
      </div>
      <div class="contact-box" style="margin-top: 12px;">
        <div style="font-size: 11px; color: var(--accent); text-transform: uppercase; letter-spacing: 0.5px; margin-bottom: 8px;">
          ⏱️ BrightData is discovering profiles...
        </div>
        <div class="loading"></div>
      </div>
    </div>
  `;

  try {
    const result = await window.electronAPI.analyzeText(text);
    console.log('Verification result:', result);

    if (result.success) {
      const badgeClass = result.isLegitimate ? 'badge-success' : 'badge-danger';
      const icon = result.isLegitimate ? '✅' : '⚠️';
      const status = result.isLegitimate ? 'Legitimate' : 'Suspicious';

      let html = `
        <div class="fade-in" style="font-size: 13px;">
          <div style="display: flex; align-items: center; gap: 10px; margin-bottom: 12px;">
            <span style="font-size: 24px;">${icon}</span>
            <div>
              <span class="badge ${badgeClass}">${status}</span>
              <div style="font-size: 12px; color: var(--text-muted); margin-top: 4px;">
                ${result.confidence}% confidence
              </div>
            </div>
          </div>
      `;

      // Show contact info if extracted
      if (result.contact) {
        html += '<div class="contact-box">';
        html += '<strong>Extracted Contact</strong>';
        html += '<div class="contact-item">';
        if (result.contact.name) html += `<div>👤 ${result.contact.name}</div>`;
        if (result.contact.email) html += `<div>📧 ${result.contact.email}</div>`;
        if (result.contact.company) html += `<div>🏢 ${result.contact.company}</div>`;
        html += '</div></div>';
      }

      // Show LinkedIn profile if found
      if (result.linkedInProfile) {
        const profile = result.linkedInProfile;
        html += '<div class="linkedin-profile">';
        html += '<strong>LinkedIn Profile Found</strong>';
        if (profile.name) html += `<div style="font-size: 14px; font-weight: 600; margin-top: 8px;">${profile.name}</div>`;
        if (profile.position) html += `<div class="contact-item">${profile.position}</div>`;
        if (profile.company) html += `<div class="contact-item">@ ${profile.company}</div>`;
        if (profile.location) html += `<div class="contact-item">📍 ${profile.location}</div>`;
        if (profile.url) html += `<div class="contact-item"><a href="${profile.url}" target="_blank">View Profile</a></div>`;
        html += '</div>';
      }

      if (result.findings && result.findings.length > 0) {
        html += '<ul class="findings-list">';
        result.findings.forEach(f => {
          html += `<li>${f}</li>`;
        });
        html += '</ul>';
      }

      if (result.warnings && result.warnings.length > 0) {
        html += '<ul class="warnings-list">';
        result.warnings.forEach(w => {
          html += `<li>${w}</li>`;
        });
        html += '</ul>';
      }

      html += '</div>';
      verifyResult.innerHTML = html;
    } else {
      verifyResult.innerHTML = `<p style="color: #ef4444;">❌ Error: ${result.error}</p>`;
    }
  } catch (error) {
    console.error('Verification error:', error);
    verifyResult.innerHTML = `<p style="color: #ef4444;">❌ Error: ${error.message}</p>`;
  } finally {
    verifyBtn.disabled = false;
    verifyBtn.textContent = 'Verify';
  }
});

// ============================================================================
// COMPACT MODE TOGGLE
// ============================================================================

const compactToggle = document.getElementById('compact-toggle');
let isCompactMode = localStorage.getItem('compactMode') === 'true';

// Apply compact mode on load
if (isCompactMode) {
  document.body.classList.add('compact');
}

// Toggle compact mode
compactToggle.addEventListener('click', () => {
  isCompactMode = !isCompactMode;
  document.body.classList.toggle('compact');
  localStorage.setItem('compactMode', isCompactMode);

  // Add visual feedback
  compactToggle.style.transform = 'scale(1.2)';
  setTimeout(() => {
    compactToggle.style.transform = 'scale(1)';
  }, 200);
});

// Notifications are now handled by the overlay window (top-right of screen)

// ============================================================================
// STATISTICS DASHBOARD
// ============================================================================

const refreshStatsBtn = document.getElementById('refresh-stats-btn');
const viewHistoryBtn = document.getElementById('view-history-btn');

// Load and display stats
async function loadStats(animate = false) {
  try {
    const stats = await window.electronAPI.getScanStats();

    const statElements = {
      total: document.getElementById('stat-total'),
      threats: document.getElementById('stat-threats'),
      safe: document.getElementById('stat-safe'),
      today: document.getElementById('stat-today')
    };

    // Update with animation
    if (animate) {
      Object.values(statElements).forEach(el => {
        el.classList.add('stat-pulse');
        setTimeout(() => el.classList.remove('stat-pulse'), 500);
      });
    }

    statElements.total.textContent = stats.total || 0;
    statElements.threats.textContent = stats.threats || 0;
    statElements.safe.textContent = stats.safe || 0;
    statElements.today.textContent = stats.today?.threats || 0;

    console.log('📊 Stats loaded:', stats);
  } catch (error) {
    console.error('Failed to load stats:', error);
  }
}

// Refresh stats button
refreshStatsBtn.addEventListener('click', async () => {
  refreshStatsBtn.innerHTML = '<span class="loading-dots">Loading</span>';
  await loadStats(true);
  refreshStatsBtn.textContent = '↻ Refresh';

  // Success feedback
  refreshStatsBtn.textContent = '✓ Updated';
  setTimeout(() => {
    refreshStatsBtn.textContent = '↻ Refresh';
  }, 1500);
});

// View history button
viewHistoryBtn.addEventListener('click', async () => {
  try {
    const history = await window.electronAPI.getScanHistory();
    console.log('📜 Full history:', history);
    alert(`Total scans in history: ${history.length}\n\nCheck console for details.`);
  } catch (error) {
    console.error('Failed to load history:', error);
  }
});

// Export report button
const exportReportBtn = document.getElementById('export-report-btn');
exportReportBtn.addEventListener('click', async () => {
  try {
    exportReportBtn.disabled = true;
    exportReportBtn.innerHTML = '<span class="loading-dots">Exporting</span>';

    const jsonData = await window.electronAPI.exportHistory();
    const stats = await window.electronAPI.getScanStats();

    // Generate HTML report
    const report = generateHTMLReport(JSON.parse(jsonData), stats);

    // Download as HTML file
    const blob = new Blob([report], { type: 'text/html' });
    const url = URL.createObjectURL(blob);
    const a = document.createElement('a');
    a.href = url;
    a.download = `detectify-report-${new Date().toISOString().split('T')[0]}.html`;
    document.body.appendChild(a);
    a.click();
    document.body.removeChild(a);
    URL.revokeObjectURL(url);

    // Success celebration
    exportReportBtn.textContent = '✅ Exported!';
    exportReportBtn.classList.add('celebrate');
    triggerConfetti();

    setTimeout(() => {
      exportReportBtn.disabled = false;
      exportReportBtn.textContent = '📄 Export Report';
      exportReportBtn.classList.remove('celebrate');
    }, 2000);
  } catch (error) {
    console.error('Failed to export report:', error);
    exportReportBtn.disabled = false;
    exportReportBtn.textContent = '❌ Failed';
    setTimeout(() => {
      exportReportBtn.textContent = '📄 Export Report';
    }, 2000);
  }
});

// Generate HTML security report
function generateHTMLReport(data, stats) {
  const exportDate = new Date().toLocaleDateString();
  const recentScans = data.history.slice(0, 20);

  return `
<!DOCTYPE html>
<html>
<head>
  <meta charset="UTF-8">
  <title>Detectify Security Report - ${exportDate}</title>
  <style>
    * { margin: 0; padding: 0; box-sizing: border-box; }
    body { font-family: -apple-system, BlinkMacSystemFont, 'Segoe UI', sans-serif; padding: 40px; background: #f5f5f7; }
    .container { max-width: 900px; margin: 0 auto; background: white; border-radius: 12px; padding: 40px; box-shadow: 0 4px 12px rgba(0,0,0,0.1); }
    h1 { color: #1d1d1f; margin-bottom: 8px; font-size: 36px; }
    .subtitle { color: #86868b; margin-bottom: 32px; }
    .stats { display: grid; grid-template-columns: repeat(4, 1fr); gap: 16px; margin: 32px 0; }
    .stat { background: #f5f5f7; padding: 20px; border-radius: 8px; text-align: center; }
    .stat-value { font-size: 32px; font-weight: 700; margin-bottom: 4px; }
    .stat-label { font-size: 12px; color: #86868b; text-transform: uppercase; }
    .danger { color: #ff3b30; }
    .success { color: #34c759; }
    .warning { color: #ff9500; }
    .section { margin: 32px 0; }
    .section-title { font-size: 24px; margin-bottom: 16px; color: #1d1d1f; }
    table { width: 100%; border-collapse: collapse; }
    th, td { padding: 12px; text-align: left; border-bottom: 1px solid #d2d2d7; }
    th { background: #f5f5f7; font-weight: 600; color: #1d1d1f; font-size: 12px; text-transform: uppercase; }
    td { font-size: 14px; color: #1d1d1f; }
    .badge { display: inline-block; padding: 4px 8px; border-radius: 4px; font-size: 11px; font-weight: 600; }
    .badge-danger { background: #ff3b3020; color: #ff3b30; }
    .badge-warning { background: #ff950020; color: #ff9500; }
    .badge-success { background: #34c75920; color: #34c759; }
    .footer { margin-top: 40px; padding-top: 20px; border-top: 1px solid #d2d2d7; color: #86868b; font-size: 12px; text-align: center; }
  </style>
</head>
<body>
  <div class="container">
    <h1>🛡️ Security Report</h1>
    <div class="subtitle">Generated by Detectify on ${exportDate}</div>

    <div class="stats">
      <div class="stat">
        <div class="stat-value">${stats.total}</div>
        <div class="stat-label">Total Scans</div>
      </div>
      <div class="stat">
        <div class="stat-value danger">${stats.threats}</div>
        <div class="stat-label">Threats Blocked</div>
      </div>
      <div class="stat">
        <div class="stat-value success">${stats.safe}</div>
        <div class="stat-label">Safe URLs</div>
      </div>
      <div class="stat">
        <div class="stat-value warning">${stats.today.threats}</div>
        <div class="stat-label">Today's Threats</div>
      </div>
    </div>

    <div class="section">
      <div class="section-title">Recent Activity (Last 20 Scans)</div>
      <table>
        <thead>
          <tr>
            <th>Date & Time</th>
            <th>URL</th>
            <th>Risk Level</th>
            <th>Score</th>
          </tr>
        </thead>
        <tbody>
          ${recentScans.map(scan => `
            <tr>
              <td>${new Date(scan.timestamp).toLocaleString()}</td>
              <td style="max-width: 300px; overflow: hidden; text-overflow: ellipsis; white-space: nowrap;">${scan.url || 'N/A'}</td>
              <td>
                <span class="badge badge-${scan.riskLevel === 'high' ? 'danger' : scan.riskLevel === 'medium' ? 'warning' : 'success'}">
                  ${scan.riskLevel.toUpperCase()}
                </span>
              </td>
              <td>${scan.riskScore}%</td>
            </tr>
          `).join('')}
        </tbody>
      </table>
    </div>

    ${stats.topThreats && stats.topThreats.length > 0 ? `
    <div class="section">
      <div class="section-title">Top Threat Domains</div>
      <table>
        <thead>
          <tr>
            <th>Domain</th>
            <th>Blocked Count</th>
          </tr>
        </thead>
        <tbody>
          ${stats.topThreats.map(threat => `
            <tr>
              <td>${threat.domain}</td>
              <td class="danger">${threat.count}</td>
            </tr>
          `).join('')}
        </tbody>
      </table>
    </div>
    ` : ''}

    <div class="footer">
      <p>This report was generated by Detectify - AI-Powered Scam Detection</p>
      <p>For more information, visit your Detectify dashboard</p>
    </div>
  </div>
</body>
</html>
  `;
}

// Load stats on page load
loadStats();

// Refresh stats whenever a new scan completes (with animation)
window.electronAPI.onScanResult(() => {
  setTimeout(() => loadStats(true), 500); // Small delay to ensure history is saved
});

// ============================================================================
// DEMO MODE
// ============================================================================

const enableDemoBtn = document.getElementById('enable-demo-btn');
const disableDemoBtn = document.getElementById('disable-demo-btn');
const autoScanDemoBtn = document.getElementById('auto-scan-demo-btn');
let isDemoAutoScanning = false;

// Enable demo mode
enableDemoBtn.addEventListener('click', async () => {
  try {
    enableDemoBtn.disabled = true;
    enableDemoBtn.innerHTML = '<span class="loading-dots">Enabling</span>';

    const result = await window.electronAPI.enableDemoMode();

    if (result.success) {
      enableDemoBtn.disabled = true;
      disableDemoBtn.disabled = false;
      autoScanDemoBtn.disabled = false;

      // Reload stats with animation
      await loadStats(true);

      // Success feedback
      enableDemoBtn.textContent = '✅ Demo Active';
      enableDemoBtn.classList.add('celebrate');
      triggerConfetti();

      alert('🎬 Demo Mode Enabled!\n\n50 realistic test scans have been added to your history.\n\nClick "Start Auto-Scan" to continuously generate new threats for your presentation.');
    }
  } catch (error) {
    console.error('Failed to enable demo mode:', error);
    enableDemoBtn.disabled = false;
    enableDemoBtn.textContent = '✨ Enable Demo Mode';
  }
});

// Disable demo mode
disableDemoBtn.addEventListener('click', async () => {
  try {
    await window.electronAPI.disableDemoMode();

    if (isDemoAutoScanning) {
      await window.electronAPI.stopDemoAutoScan();
      isDemoAutoScanning = false;
      autoScanDemoBtn.textContent = '🎯 Start Auto-Scan (8s interval)';
    }

    enableDemoBtn.disabled = false;
    enableDemoBtn.textContent = '✨ Enable Demo Mode';
    disableDemoBtn.disabled = true;
    autoScanDemoBtn.disabled = true;

    alert('Demo mode disabled. Real scanning restored.');
  } catch (error) {
    console.error('Failed to disable demo mode:', error);
  }
});

// Auto-scan demo threats
autoScanDemoBtn.addEventListener('click', async () => {
  try {
    if (!isDemoAutoScanning) {
      await window.electronAPI.startDemoAutoScan();
      isDemoAutoScanning = true;
      autoScanDemoBtn.textContent = '⏹️ Stop Auto-Scan';
      autoScanDemoBtn.classList.remove('btn-secondary');
      autoScanDemoBtn.classList.add('btn-danger');
    } else {
      await window.electronAPI.stopDemoAutoScan();
      isDemoAutoScanning = false;
      autoScanDemoBtn.textContent = '🎯 Start Auto-Scan (8s interval)';
      autoScanDemoBtn.classList.remove('btn-danger');
      autoScanDemoBtn.classList.add('btn-secondary');
    }
  } catch (error) {
    console.error('Failed to toggle auto-scan:', error);
  }
});<|MERGE_RESOLUTION|>--- conflicted
+++ resolved
@@ -139,12 +139,6 @@
 // Show loading state during scan
 function showScanLoading(withProgress = false) {
   scanInfo.innerHTML = `
-<<<<<<< HEAD
-    ${result.url ? `<div class="scan-url">${result.url}</div>` : ''}
-    <div class="scan-risk">
-      <span class="risk-value" style="color: ${riskColor}">${result.risk}%</span>
-      <span class="risk-label" style="background: ${riskLevelBg}; color: ${riskColor}">${riskLevelText}</span>
-=======
     <div class="scan-loading fade-in">
       <div class="loading-spinner"></div>
       <div class="loading-text">Analyzing URL...</div>
@@ -154,7 +148,6 @@
           <div class="progress-fill" style="width: 30%;"></div>
         </div>
       ` : ''}
->>>>>>> 1209c77d
     </div>
   `;
 

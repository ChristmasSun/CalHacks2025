<!DOCTYPE html>
<html lang="en">
  <head>
    <meta charset="UTF-8" />
    <meta name="viewport" content="width=device-width, initial-scale=1.0" />
<<<<<<< HEAD
    <title>Scam Shield Alert</title>
    <style>
      :root {
        font-family: 'Inter', 'SF Pro Display', -apple-system, BlinkMacSystemFont, sans-serif;
        color: #0f172a;
        background: transparent;
      }

      body {
        margin: 0;
        padding: 0;
        background: transparent;
      }

      .alert-root {
        position: relative;
        width: 100%;
        height: 100%;
        box-sizing: border-box;
        padding: 1px;
        border-radius: 20px;
        border: 1px solid transparent;
        backdrop-filter: blur(18px);
        -webkit-backdrop-filter: blur(18px);
        transition: opacity 180ms ease, transform 220ms ease;
        opacity: 0;
        transform: translateY(-16px);
        pointer-events: auto;
        z-index: 2;
      }

      .alert-card {
        position: relative;
        border-radius: 20px;
        padding: 20px;
        background: linear-gradient(160deg, rgba(255, 255, 255, 0.95), rgba(226, 241, 255, 0.92));
        box-shadow: 0 24px 60px rgba(15, 23, 42, 0.18);
        overflow: hidden;
        transition: transform 180ms ease, box-shadow 200ms ease;
      }

      .accent-pill {
        position: absolute;
        inset: auto auto -40px 50%;
        transform: translateX(-50%);
        width: 170px;
        height: 170px;
        border-radius: 50%;
        background: rgba(37, 99, 235, 0.65);
        filter: blur(60px);
        opacity: 0.85;
        pointer-events: none;
        transition: background 180ms ease, box-shadow 180ms ease;
      }

      .alert-hidden {
        opacity: 0;
        transform: translateY(-16px);
      }

      .alert-visible {
        opacity: 1;
        transform: translateY(0);
      }

      .alert-header {
        display: flex;
        align-items: center;
        justify-content: space-between;
        margin-bottom: 14px;
      }

      .badge {
        font-size: 0.85rem;
        font-weight: 600;
        color: #1d4ed8;
        letter-spacing: 0.08em;
        text-transform: uppercase;
      }

      #dismiss-alert {
        display: inline-flex;
        align-items: center;
        justify-content: center;
        width: 28px;
        height: 28px;
        border-radius: 50%;
        border: none;
        background: rgba(15, 23, 42, 0.08);
        color: #1e293b;
        cursor: pointer;
        transition: background 180ms ease, transform 180ms ease;
        position: relative;
        z-index: 10; /* Make sure button is above other elements */
      }

      #dismiss-alert:hover {
        background: rgba(15, 23, 42, 0.12);
        transform: translateY(-1px);
      }

      .score-row {
        display: flex;
        align-items: baseline;
        gap: 12px;
      }

      #alert-score {
        font-size: 2.9rem;
        font-weight: 700;
        color: #1d4ed8;
        line-height: 1;
      }

      #alert-level {
        font-size: 0.95rem;
        letter-spacing: 0.08em;
        text-transform: uppercase;
        color: rgba(15, 23, 42, 0.68);
        font-weight: 600;
      }

      #alert-summary {
        margin: 12px 0 16px;
        font-size: 0.95rem;
        line-height: 1.4;
        color: rgba(15, 23, 42, 0.72);
      }

      .alert-list {
        margin: 0;
        padding-left: 20px;
        display: grid;
        gap: 6px;
        color: rgba(15, 23, 42, 0.72);
        font-size: 0.85rem;
      }

      .alert-footer {
        margin-top: 18px;
        display: flex;
        flex-direction: column;
        gap: 6px;
      }

      .alert-hover .alert-card {
        transform: translateY(-2px);
        box-shadow: 0 32px 80px rgba(15, 23, 42, 0.22);
      }

      .dashboard-root {
        position: absolute;
        inset: 0;
        display: flex;
        align-items: center;
        justify-content: center;
        padding: 12px;
        transition: opacity 180ms ease;
        z-index: 1;
      }

      .dashboard-hidden {
        opacity: 0;
        pointer-events: none;
      }

      .dashboard-card {
        position: relative;
        width: 100%;
        height: 100%;
        border-radius: 20px;
        padding: 20px 22px;
        background: linear-gradient(180deg, rgba(255, 255, 255, 0.96), rgba(231, 244, 255, 0.94));
        box-shadow: 0 22px 60px rgba(15, 23, 42, 0.18);
        overflow: hidden;
      }

      .dashboard-card .accent-pill {
        position: absolute;
        inset: auto -40px -40px auto;
        width: 180px;
        height: 180px;
        border-radius: 50%;
        background: rgba(37, 99, 235, 0.5);
        filter: blur(70px);
        opacity: 0.8;
        pointer-events: none;
      }

      .dashboard-header {
        display: flex;
        align-items: flex-start;
        justify-content: space-between;
      }

      .dashboard-header h1 {
        margin: 0 0 6px;
        font-size: 1.1rem;
        color: #0f172a;
      }

      .dashboard-subtitle {
        margin: 0;
        font-size: 0.82rem;
        color: rgba(15, 23, 42, 0.6);
      }

      .dashboard-body {
        margin-top: 18px;
        display: flex;
        flex-direction: column;
        gap: 16px;
        max-height: calc(100vh - 100px);
        overflow-y: auto;
        padding-right: 4px;
      }

      /* Scrollbar styling */
      .dashboard-body::-webkit-scrollbar {
        width: 6px;
      }

      .dashboard-body::-webkit-scrollbar-track {
        background: rgba(148, 163, 184, 0.1);
        border-radius: 3px;
      }

      .dashboard-body::-webkit-scrollbar-thumb {
        background: rgba(148, 163, 184, 0.3);
        border-radius: 3px;
      }

      .dashboard-body::-webkit-scrollbar-thumb:hover {
        background: rgba(148, 163, 184, 0.5);
      }

      .summary-chip {
        display: inline-flex;
        align-items: center;
        gap: 8px;
        background: rgba(37, 99, 235, 0.08);
        border-radius: 999px;
        padding: 6px 12px;
        font-size: 0.78rem;
        color: #1d4ed8;
        font-weight: 600;
      }

      .summary-chip .chip-label {
        text-transform: uppercase;
        letter-spacing: 0.08em;
        font-size: 0.72rem;
      }

      .dashboard-copy {
        margin: 0;
        font-size: 0.82rem;
        line-height: 1.4;
        color: rgba(15, 23, 42, 0.7);
      }

      .primary-button {
        padding: 10px 16px;
        border-radius: 10px;
        border: none;
        font-weight: 600;
        font-size: 0.9rem;
        color: #f8fafc;
        background: linear-gradient(135deg, #2563eb, #38bdf8);
        cursor: pointer;
        transition: transform 0.18s ease, box-shadow 0.18s ease, opacity 0.18s ease;
        position: relative;
        z-index: 10; /* Make sure button is above accent pill */
      }

      .primary-button:hover {
        transform: translateY(-1px);
        box-shadow: 0 18px 40px rgba(37, 99, 235, 0.22);
      }

      .primary-button[disabled] {
        opacity: 0.6;
        cursor: progress;
        box-shadow: none;
      }

      .primary-button.connected {
        background: linear-gradient(135deg, #0ea5e9, #38bdf8);
        cursor: default;
      }

      .primary-button.connected[disabled] {
        opacity: 1;
        cursor: default;
      }

      .ghost-button {
        border: none;
        background: rgba(15, 23, 42, 0.08);
        color: #1e293b;
        font-size: 0.78rem;
        padding: 6px 10px;
        border-radius: 20px;
        cursor: pointer;
        transition: background 0.18s ease, transform 0.18s ease;
        position: relative;
        z-index: 10; /* Make sure button is above accent pill */
      }

      .ghost-button:hover {
        background: rgba(15, 23, 42, 0.1);
        transform: translateY(-1px);
      }

      .dashboard-status {
        margin: 0;
        font-size: 0.74rem;
        color: rgba(15, 23, 42, 0.5);
      }

      .gmail-section {
        border-top: 1px solid rgba(148, 163, 184, 0.18);
        padding-top: 14px;
        display: flex;
        flex-direction: column;
        gap: 12px;
      }

      .gmail-section-header {
        display: flex;
        justify-content: space-between;
        align-items: center;
      }

      .gmail-section-header span {
        font-size: 0.82rem;
        font-weight: 600;
        color: rgba(15, 23, 42, 0.75);
        letter-spacing: 0.04em;
        text-transform: uppercase;
      }

      .gmail-section-actions {
        display: flex;
        align-items: center;
        gap: 8px;
        font-size: 0.72rem;
        color: rgba(15, 23, 42, 0.5);
      }

      .gmail-refreshed {
        font-size: 0.72rem;
      }

      .gmail-results {
        display: grid;
        gap: 10px;
        max-height: 120px;
        overflow-y: auto;
        padding-right: 4px;
      }

      .gmail-item {
        background: rgba(255, 255, 255, 0.9);
        border: 1px solid rgba(148, 163, 184, 0.18);
        border-radius: 12px;
        padding: 10px 12px;
        box-shadow: 0 8px 20px rgba(15, 23, 42, 0.08);
        display: grid;
        gap: 6px;
      }

      .gmail-item h4 {
        margin: 0;
        font-size: 0.85rem;
        color: #0f172a;
      }

      .gmail-item .gmail-meta {
        font-size: 0.72rem;
        color: rgba(15, 23, 42, 0.55);
        display: flex;
        justify-content: space-between;
        gap: 12px;
      }

      .gmail-item .gmail-snippet {
        font-size: 0.78rem;
        color: rgba(15, 23, 42, 0.68);
      }

      .gmail-item .gmail-reasons {
        display: flex;
        flex-wrap: wrap;
        gap: 6px;
      }

      .gmail-item .gmail-reason {
        font-size: 0.7rem;
        background: rgba(37, 99, 235, 0.12);
        color: #1d4ed8;
        border-radius: 999px;
        padding: 3px 8px;
        letter-spacing: 0.04em;
        text-transform: uppercase;
      }

      .gmail-results .empty-state {
        font-size: 0.78rem;
        color: rgba(15, 23, 42, 0.55);
        margin: 0;
      }

      #alert-url {
        font-size: 0.82rem;
        color: rgba(15, 23, 42, 0.5);
        white-space: nowrap;
        overflow: hidden;
        text-overflow: ellipsis;
      }

      #alert-timestamp {
        font-size: 0.75rem;
        color: rgba(15, 23, 42, 0.55);
      }
    </style>
  </head>
  <body>
    <div id="dashboard-root" class="dashboard-root">
      <div class="dashboard-card">
        <span class="accent-pill" id="dashboard-accent"></span>
        <header class="dashboard-header">
          <div>
            <h1>Scam Shield</h1>
            <p class="dashboard-subtitle">Stay ahead of suspicious links across email and the web.</p>
          </div>
          <button id="hide-dashboard" class="ghost-button" aria-label="Hide dashboard">Hide</button>
        </header>
        <section class="dashboard-body">
          <div class="summary-chip">
            <span class="chip-label">Gmail Monitor</span>
            <span id="gmail-status-text">Not connected</span>
          </div>
      <p class="dashboard-copy">
        Connect Gmail to automatically scan visible emails and URLs for phishing or malware indicators.
      </p>
      <button id="connect-gmail" class="primary-button">Connect Gmail</button>
      <p id="dashboard-status" class="dashboard-status">No scans yet. Hit the tray menu to try a sample URL.</p>
      <div class="gmail-section">
        <div class="gmail-section-header">
          <span>Verify Contact</span>
        </div>
        <p class="dashboard-copy" style="font-size: 0.76rem; margin: 0 0 8px;">
          Paste a LinkedIn message, email, or text with name + email to verify the person is real.
        </p>
        <textarea
          id="text-analysis-input"
          placeholder="Paste text here (e.g., LinkedIn message, email signature)..."
          style="width: 100%; min-height: 60px; padding: 8px 10px; border: 1px solid rgba(148, 163, 184, 0.3); border-radius: 8px; font-size: 0.82rem; font-family: inherit; resize: vertical; background: rgba(255, 255, 255, 0.8);"
        ></textarea>
        <button id="analyze-text-button" class="primary-button" type="button" style="width: 100%; margin-top: 8px;">
          Verify Contact
        </button>
        <div id="text-analysis-results" style="margin-top: 12px;"></div>
      </div>

      <div class="gmail-section">
        <div class="gmail-section-header">
          <span>Suspicious Inbox Alerts</span>
          <div class="gmail-section-actions">
            <span id="gmail-refreshed" class="gmail-refreshed"></span>
            <button id="refresh-gmail" class="ghost-button" type="button">Refresh</button>
          </div>
        </div>
        <div id="gmail-results" class="gmail-results">
          <p class="empty-state">Connect Gmail to start scanning inbox.</p>
        </div>
      </div>
    </section>
  </div>
</div>
    <div id="alert-root" class="alert-root alert-hidden">
      <div class="alert-card">
        <span id="accent-pill" class="accent-pill"></span>
        <div class="alert-header">
          <span class="badge">Scam Shield</span>
          <button id="dismiss-alert" aria-label="Dismiss">×</button>
        </div>
        <div class="score-row">
          <span id="alert-score">0%</span>
          <span id="alert-level">Scam Risk</span>
        </div>
        <p id="alert-summary">Monitoring for suspicious activity...</p>
        <ul id="alert-highlights" class="alert-list"></ul>
        <div class="alert-footer">
          <span id="alert-url">No URL detected.</span>
          <span id="alert-timestamp"></span>
        </div>
      </div>
=======
    <title>Cluely Scam Detector</title>
    <link rel="stylesheet" href="style.css" />
  </head>
  <body>
    <div class="container">
      <header>
        <h1>Cluely Scam Detector</h1>
      </header>

      <button id="scan-button" class="scan-btn">Scan Screen</button>

      <div id="result-container" class="result-container hidden">
        <h2>Detection Result</h2>
        <div class="result-content">
          <div class="risk-score">
            <span class="label">Risk Score:</span>
            <span id="risk-score" class="value">--</span>
          </div>
          <div class="reason">
            <span class="label">Reason:</span>
            <p id="reason-text">--</p>
          </div>
        </div>
      </div>

      <div id="status" class="status">Ready to scan</div>
>>>>>>> 276e3a53
    </div>

    <!-- Source picker modal - select which screen/window to scan -->
    <div id="source-picker-modal" class="source-picker-modal hidden">
      <div class="picker-content">
        <h2>Select Screen or Window</h2>
        <p class="picker-subtitle">Choose what you want to scan for scams</p>
        <div id="source-grid" class="source-grid"></div>
        <button id="close-picker" class="close-picker-btn">Cancel</button>
      </div>
    </div>

    <!-- Alert overlay - shown when scam risk > 70 -->
    <div id="alert-overlay" class="alert-overlay hidden">
      <div class="alert-content">
        <div class="alert-icon">⚠️</div>
        <h2 class="alert-title">Scam Detected!</h2>
        <p id="alert-reason" class="alert-reason"></p>
        <button id="close-alert" class="close-btn">Close Alert</button>
      </div>
    </div>

    <script src="./renderer.js"></script>
  </body>
</html><|MERGE_RESOLUTION|>--- conflicted
+++ resolved
@@ -2,508 +2,8 @@
 <html lang="en">
   <head>
     <meta charset="UTF-8" />
+    <meta http-equiv="X-UA-Compatible" content="IE=edge" />
     <meta name="viewport" content="width=device-width, initial-scale=1.0" />
-<<<<<<< HEAD
-    <title>Scam Shield Alert</title>
-    <style>
-      :root {
-        font-family: 'Inter', 'SF Pro Display', -apple-system, BlinkMacSystemFont, sans-serif;
-        color: #0f172a;
-        background: transparent;
-      }
-
-      body {
-        margin: 0;
-        padding: 0;
-        background: transparent;
-      }
-
-      .alert-root {
-        position: relative;
-        width: 100%;
-        height: 100%;
-        box-sizing: border-box;
-        padding: 1px;
-        border-radius: 20px;
-        border: 1px solid transparent;
-        backdrop-filter: blur(18px);
-        -webkit-backdrop-filter: blur(18px);
-        transition: opacity 180ms ease, transform 220ms ease;
-        opacity: 0;
-        transform: translateY(-16px);
-        pointer-events: auto;
-        z-index: 2;
-      }
-
-      .alert-card {
-        position: relative;
-        border-radius: 20px;
-        padding: 20px;
-        background: linear-gradient(160deg, rgba(255, 255, 255, 0.95), rgba(226, 241, 255, 0.92));
-        box-shadow: 0 24px 60px rgba(15, 23, 42, 0.18);
-        overflow: hidden;
-        transition: transform 180ms ease, box-shadow 200ms ease;
-      }
-
-      .accent-pill {
-        position: absolute;
-        inset: auto auto -40px 50%;
-        transform: translateX(-50%);
-        width: 170px;
-        height: 170px;
-        border-radius: 50%;
-        background: rgba(37, 99, 235, 0.65);
-        filter: blur(60px);
-        opacity: 0.85;
-        pointer-events: none;
-        transition: background 180ms ease, box-shadow 180ms ease;
-      }
-
-      .alert-hidden {
-        opacity: 0;
-        transform: translateY(-16px);
-      }
-
-      .alert-visible {
-        opacity: 1;
-        transform: translateY(0);
-      }
-
-      .alert-header {
-        display: flex;
-        align-items: center;
-        justify-content: space-between;
-        margin-bottom: 14px;
-      }
-
-      .badge {
-        font-size: 0.85rem;
-        font-weight: 600;
-        color: #1d4ed8;
-        letter-spacing: 0.08em;
-        text-transform: uppercase;
-      }
-
-      #dismiss-alert {
-        display: inline-flex;
-        align-items: center;
-        justify-content: center;
-        width: 28px;
-        height: 28px;
-        border-radius: 50%;
-        border: none;
-        background: rgba(15, 23, 42, 0.08);
-        color: #1e293b;
-        cursor: pointer;
-        transition: background 180ms ease, transform 180ms ease;
-        position: relative;
-        z-index: 10; /* Make sure button is above other elements */
-      }
-
-      #dismiss-alert:hover {
-        background: rgba(15, 23, 42, 0.12);
-        transform: translateY(-1px);
-      }
-
-      .score-row {
-        display: flex;
-        align-items: baseline;
-        gap: 12px;
-      }
-
-      #alert-score {
-        font-size: 2.9rem;
-        font-weight: 700;
-        color: #1d4ed8;
-        line-height: 1;
-      }
-
-      #alert-level {
-        font-size: 0.95rem;
-        letter-spacing: 0.08em;
-        text-transform: uppercase;
-        color: rgba(15, 23, 42, 0.68);
-        font-weight: 600;
-      }
-
-      #alert-summary {
-        margin: 12px 0 16px;
-        font-size: 0.95rem;
-        line-height: 1.4;
-        color: rgba(15, 23, 42, 0.72);
-      }
-
-      .alert-list {
-        margin: 0;
-        padding-left: 20px;
-        display: grid;
-        gap: 6px;
-        color: rgba(15, 23, 42, 0.72);
-        font-size: 0.85rem;
-      }
-
-      .alert-footer {
-        margin-top: 18px;
-        display: flex;
-        flex-direction: column;
-        gap: 6px;
-      }
-
-      .alert-hover .alert-card {
-        transform: translateY(-2px);
-        box-shadow: 0 32px 80px rgba(15, 23, 42, 0.22);
-      }
-
-      .dashboard-root {
-        position: absolute;
-        inset: 0;
-        display: flex;
-        align-items: center;
-        justify-content: center;
-        padding: 12px;
-        transition: opacity 180ms ease;
-        z-index: 1;
-      }
-
-      .dashboard-hidden {
-        opacity: 0;
-        pointer-events: none;
-      }
-
-      .dashboard-card {
-        position: relative;
-        width: 100%;
-        height: 100%;
-        border-radius: 20px;
-        padding: 20px 22px;
-        background: linear-gradient(180deg, rgba(255, 255, 255, 0.96), rgba(231, 244, 255, 0.94));
-        box-shadow: 0 22px 60px rgba(15, 23, 42, 0.18);
-        overflow: hidden;
-      }
-
-      .dashboard-card .accent-pill {
-        position: absolute;
-        inset: auto -40px -40px auto;
-        width: 180px;
-        height: 180px;
-        border-radius: 50%;
-        background: rgba(37, 99, 235, 0.5);
-        filter: blur(70px);
-        opacity: 0.8;
-        pointer-events: none;
-      }
-
-      .dashboard-header {
-        display: flex;
-        align-items: flex-start;
-        justify-content: space-between;
-      }
-
-      .dashboard-header h1 {
-        margin: 0 0 6px;
-        font-size: 1.1rem;
-        color: #0f172a;
-      }
-
-      .dashboard-subtitle {
-        margin: 0;
-        font-size: 0.82rem;
-        color: rgba(15, 23, 42, 0.6);
-      }
-
-      .dashboard-body {
-        margin-top: 18px;
-        display: flex;
-        flex-direction: column;
-        gap: 16px;
-        max-height: calc(100vh - 100px);
-        overflow-y: auto;
-        padding-right: 4px;
-      }
-
-      /* Scrollbar styling */
-      .dashboard-body::-webkit-scrollbar {
-        width: 6px;
-      }
-
-      .dashboard-body::-webkit-scrollbar-track {
-        background: rgba(148, 163, 184, 0.1);
-        border-radius: 3px;
-      }
-
-      .dashboard-body::-webkit-scrollbar-thumb {
-        background: rgba(148, 163, 184, 0.3);
-        border-radius: 3px;
-      }
-
-      .dashboard-body::-webkit-scrollbar-thumb:hover {
-        background: rgba(148, 163, 184, 0.5);
-      }
-
-      .summary-chip {
-        display: inline-flex;
-        align-items: center;
-        gap: 8px;
-        background: rgba(37, 99, 235, 0.08);
-        border-radius: 999px;
-        padding: 6px 12px;
-        font-size: 0.78rem;
-        color: #1d4ed8;
-        font-weight: 600;
-      }
-
-      .summary-chip .chip-label {
-        text-transform: uppercase;
-        letter-spacing: 0.08em;
-        font-size: 0.72rem;
-      }
-
-      .dashboard-copy {
-        margin: 0;
-        font-size: 0.82rem;
-        line-height: 1.4;
-        color: rgba(15, 23, 42, 0.7);
-      }
-
-      .primary-button {
-        padding: 10px 16px;
-        border-radius: 10px;
-        border: none;
-        font-weight: 600;
-        font-size: 0.9rem;
-        color: #f8fafc;
-        background: linear-gradient(135deg, #2563eb, #38bdf8);
-        cursor: pointer;
-        transition: transform 0.18s ease, box-shadow 0.18s ease, opacity 0.18s ease;
-        position: relative;
-        z-index: 10; /* Make sure button is above accent pill */
-      }
-
-      .primary-button:hover {
-        transform: translateY(-1px);
-        box-shadow: 0 18px 40px rgba(37, 99, 235, 0.22);
-      }
-
-      .primary-button[disabled] {
-        opacity: 0.6;
-        cursor: progress;
-        box-shadow: none;
-      }
-
-      .primary-button.connected {
-        background: linear-gradient(135deg, #0ea5e9, #38bdf8);
-        cursor: default;
-      }
-
-      .primary-button.connected[disabled] {
-        opacity: 1;
-        cursor: default;
-      }
-
-      .ghost-button {
-        border: none;
-        background: rgba(15, 23, 42, 0.08);
-        color: #1e293b;
-        font-size: 0.78rem;
-        padding: 6px 10px;
-        border-radius: 20px;
-        cursor: pointer;
-        transition: background 0.18s ease, transform 0.18s ease;
-        position: relative;
-        z-index: 10; /* Make sure button is above accent pill */
-      }
-
-      .ghost-button:hover {
-        background: rgba(15, 23, 42, 0.1);
-        transform: translateY(-1px);
-      }
-
-      .dashboard-status {
-        margin: 0;
-        font-size: 0.74rem;
-        color: rgba(15, 23, 42, 0.5);
-      }
-
-      .gmail-section {
-        border-top: 1px solid rgba(148, 163, 184, 0.18);
-        padding-top: 14px;
-        display: flex;
-        flex-direction: column;
-        gap: 12px;
-      }
-
-      .gmail-section-header {
-        display: flex;
-        justify-content: space-between;
-        align-items: center;
-      }
-
-      .gmail-section-header span {
-        font-size: 0.82rem;
-        font-weight: 600;
-        color: rgba(15, 23, 42, 0.75);
-        letter-spacing: 0.04em;
-        text-transform: uppercase;
-      }
-
-      .gmail-section-actions {
-        display: flex;
-        align-items: center;
-        gap: 8px;
-        font-size: 0.72rem;
-        color: rgba(15, 23, 42, 0.5);
-      }
-
-      .gmail-refreshed {
-        font-size: 0.72rem;
-      }
-
-      .gmail-results {
-        display: grid;
-        gap: 10px;
-        max-height: 120px;
-        overflow-y: auto;
-        padding-right: 4px;
-      }
-
-      .gmail-item {
-        background: rgba(255, 255, 255, 0.9);
-        border: 1px solid rgba(148, 163, 184, 0.18);
-        border-radius: 12px;
-        padding: 10px 12px;
-        box-shadow: 0 8px 20px rgba(15, 23, 42, 0.08);
-        display: grid;
-        gap: 6px;
-      }
-
-      .gmail-item h4 {
-        margin: 0;
-        font-size: 0.85rem;
-        color: #0f172a;
-      }
-
-      .gmail-item .gmail-meta {
-        font-size: 0.72rem;
-        color: rgba(15, 23, 42, 0.55);
-        display: flex;
-        justify-content: space-between;
-        gap: 12px;
-      }
-
-      .gmail-item .gmail-snippet {
-        font-size: 0.78rem;
-        color: rgba(15, 23, 42, 0.68);
-      }
-
-      .gmail-item .gmail-reasons {
-        display: flex;
-        flex-wrap: wrap;
-        gap: 6px;
-      }
-
-      .gmail-item .gmail-reason {
-        font-size: 0.7rem;
-        background: rgba(37, 99, 235, 0.12);
-        color: #1d4ed8;
-        border-radius: 999px;
-        padding: 3px 8px;
-        letter-spacing: 0.04em;
-        text-transform: uppercase;
-      }
-
-      .gmail-results .empty-state {
-        font-size: 0.78rem;
-        color: rgba(15, 23, 42, 0.55);
-        margin: 0;
-      }
-
-      #alert-url {
-        font-size: 0.82rem;
-        color: rgba(15, 23, 42, 0.5);
-        white-space: nowrap;
-        overflow: hidden;
-        text-overflow: ellipsis;
-      }
-
-      #alert-timestamp {
-        font-size: 0.75rem;
-        color: rgba(15, 23, 42, 0.55);
-      }
-    </style>
-  </head>
-  <body>
-    <div id="dashboard-root" class="dashboard-root">
-      <div class="dashboard-card">
-        <span class="accent-pill" id="dashboard-accent"></span>
-        <header class="dashboard-header">
-          <div>
-            <h1>Scam Shield</h1>
-            <p class="dashboard-subtitle">Stay ahead of suspicious links across email and the web.</p>
-          </div>
-          <button id="hide-dashboard" class="ghost-button" aria-label="Hide dashboard">Hide</button>
-        </header>
-        <section class="dashboard-body">
-          <div class="summary-chip">
-            <span class="chip-label">Gmail Monitor</span>
-            <span id="gmail-status-text">Not connected</span>
-          </div>
-      <p class="dashboard-copy">
-        Connect Gmail to automatically scan visible emails and URLs for phishing or malware indicators.
-      </p>
-      <button id="connect-gmail" class="primary-button">Connect Gmail</button>
-      <p id="dashboard-status" class="dashboard-status">No scans yet. Hit the tray menu to try a sample URL.</p>
-      <div class="gmail-section">
-        <div class="gmail-section-header">
-          <span>Verify Contact</span>
-        </div>
-        <p class="dashboard-copy" style="font-size: 0.76rem; margin: 0 0 8px;">
-          Paste a LinkedIn message, email, or text with name + email to verify the person is real.
-        </p>
-        <textarea
-          id="text-analysis-input"
-          placeholder="Paste text here (e.g., LinkedIn message, email signature)..."
-          style="width: 100%; min-height: 60px; padding: 8px 10px; border: 1px solid rgba(148, 163, 184, 0.3); border-radius: 8px; font-size: 0.82rem; font-family: inherit; resize: vertical; background: rgba(255, 255, 255, 0.8);"
-        ></textarea>
-        <button id="analyze-text-button" class="primary-button" type="button" style="width: 100%; margin-top: 8px;">
-          Verify Contact
-        </button>
-        <div id="text-analysis-results" style="margin-top: 12px;"></div>
-      </div>
-
-      <div class="gmail-section">
-        <div class="gmail-section-header">
-          <span>Suspicious Inbox Alerts</span>
-          <div class="gmail-section-actions">
-            <span id="gmail-refreshed" class="gmail-refreshed"></span>
-            <button id="refresh-gmail" class="ghost-button" type="button">Refresh</button>
-          </div>
-        </div>
-        <div id="gmail-results" class="gmail-results">
-          <p class="empty-state">Connect Gmail to start scanning inbox.</p>
-        </div>
-      </div>
-    </section>
-  </div>
-</div>
-    <div id="alert-root" class="alert-root alert-hidden">
-      <div class="alert-card">
-        <span id="accent-pill" class="accent-pill"></span>
-        <div class="alert-header">
-          <span class="badge">Scam Shield</span>
-          <button id="dismiss-alert" aria-label="Dismiss">×</button>
-        </div>
-        <div class="score-row">
-          <span id="alert-score">0%</span>
-          <span id="alert-level">Scam Risk</span>
-        </div>
-        <p id="alert-summary">Monitoring for suspicious activity...</p>
-        <ul id="alert-highlights" class="alert-list"></ul>
-        <div class="alert-footer">
-          <span id="alert-url">No URL detected.</span>
-          <span id="alert-timestamp"></span>
-        </div>
-      </div>
-=======
     <title>Cluely Scam Detector</title>
     <link rel="stylesheet" href="style.css" />
   </head>
@@ -530,7 +30,6 @@
       </div>
 
       <div id="status" class="status">Ready to scan</div>
->>>>>>> 276e3a53
     </div>
 
     <!-- Source picker modal - select which screen/window to scan -->

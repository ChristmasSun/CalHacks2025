--- conflicted
+++ resolved
@@ -20,12 +20,9 @@
 const { ScreenOCRMonitor } = require('../core/screen-ocr-monitor');
 const { URLFilter } = require('../core/url-filter');
 const { scanQueue } = require('../core/scan-queue');
-<<<<<<< HEAD
 const { scanScreenshotForURLs } = require('../core/screen-ocr');
-=======
 const { ScanHistory } = require('../core/scan-history');
 const { demoMode } = require('../core/demo-mode');
->>>>>>> 1209c77d
 const { queryFetchAgent } = require('../infra/fetchAgent');
 const { transcribeAudio } = require('../infra/deepgram');
 const { emailVerifier } = require('../infra/email-verifier');
@@ -64,7 +61,7 @@
 const urlFilter = new URLFilter();
 const scanCache = new LRUCache({
   max: 500, // Cache up to 500 scanned URLs
-  ttl: 1000 * 60 * 10 // 10 minute TTL (reduced from 1 hour for more responsive scanning)
+  ttl: 1000 * 60 * 60 // 1 hour TTL
 });
 
 // Load user whitelist/blacklist rules
@@ -639,44 +636,17 @@
     overlayWindow.webContents.send('scan-result', scanResult);
   }
 
-  // Show alert on overlay if ANY suspicious activity detected (lowered threshold for more visibility)
-  if (assessment.risk_score >= 15 && overlayWindow && !overlayWindow.isDestroyed()) {
-    console.log(`🚨 [Main] Sending warning badge to overlay - Risk: ${assessment.risk_score}% URL: ${url || audioFile}`);
-
-    // Generate recommendations based on risk level
-    const recommendations = assessment.risk_score >= 70
-      ? [
-          'Do NOT click any links or download files',
-          'Do NOT enter personal information or passwords',
-          'Close this page immediately',
-          'Report this to your IT security team if work-related'
-        ]
-      : assessment.risk_score >= 45
-      ? [
-          'Verify the sender/website independently',
-          'Do not share sensitive information',
-          'Look for security indicators (HTTPS, correct domain)',
-          'When in doubt, contact the company directly'
-        ]
-      : [
-          'Proceed with caution',
-          'Verify the source independently',
-          'Look for suspicious signs (typos, urgency, threats)',
-          'Trust your instincts - if it feels off, it probably is'
-        ];
-
+  // Show alert on overlay if high risk
+  if (assessment.risk_score >= 70 && overlayWindow && !overlayWindow.isDestroyed()) {
     overlayWindow.webContents.send('show-warning', {
       risk: assessment.risk_score,
       reason: assessment.summary,
-      url: url || audioFile,
       analysis: {
-        signals: assessment.explanations || [],
-        recommendations: recommendations
+        signals: assessment.rawSignals || [],
+        recommendations: assessment.recommendations || []
       },
       timestamp: Date.now()
     });
-  } else {
-    console.log(`ℹ️ [Main] No badge shown - Risk: ${assessment.risk_score}%, Overlay exists: ${!!overlayWindow}`);
   }
 
   return assessment;
@@ -708,10 +678,10 @@
     console.log('[ScamShield] Clipboard monitoring started');
   }
 
-  // Start screen scanning (every 2 seconds for faster threat detection)
+  // Start active window monitoring
   if (!activeWindowMonitorInterval) {
-    activeWindowMonitorInterval = setInterval(checkActiveWindow, 2000);
-    console.log('[ScamShield] 🚀 Fast URL scanning started (every 2 seconds)');
+    activeWindowMonitorInterval = setInterval(checkActiveWindow, 3000);
+    console.log('[ScamShield] Active window monitoring started');
   }
 
   console.log('✅ Monitoring started');
@@ -769,178 +739,62 @@
 });
 
 // ============================================================================
-// SCREEN SCANNING WITH OCR (Avani's Feature + Ved's Backend)
-// ============================================================================
-
-/**
- * Capture the primary screen and save to temp file
- * @returns {Promise<string|null>} Path to screenshot file, or null if failed
- */
-async function captureScreen() {
-  try {
-    const sources = await desktopCapturer.getSources({
-      types: ['screen'],
-      thumbnailSize: { width: 1920, height: 1080 }
-    });
-
-    if (sources.length === 0) {
-      console.error('[ScreenScan] No screens found');
-      return null;
-    }
-
-    // Get the primary screen
-    const primarySource = sources[0];
-    const thumbnail = primarySource.thumbnail;
-
-    // Save to temp file
-    const tempPath = path.join(app.getPath('temp'), `cluely-screen-${Date.now()}.png`);
-    await fs.writeFile(tempPath, thumbnail.toPNG());
-
-    console.log('[ScreenScan] ✅ Screenshot saved:', tempPath);
-    return tempPath;
-  } catch (error) {
-    console.error('[ScreenScan] Screenshot failed:', error.message);
-    return null;
-  }
-}
-
-/**
- * Scan the screen for URLs using OCR and analyze them
- */
+// ACTIVE WINDOW MONITORING (Ved's Backend)
+// ============================================================================
+
 async function checkActiveWindow() {
   if (!isMonitoring) {
     return;
   }
 
   try {
-    console.log('[ScreenScan] 📸 Capturing screen...');
-
-    // Step 1: Check active window for browser URL bar
-    let browserUrls = [];
-    try {
-      const window = await activeWin({
-        accessibilityPermission: true,
-        screenRecordingPermission: false
-      });
-
-      if (window?.url) {
-        browserUrls.push(window.url);
-        console.log('[ScreenScan] Browser URL from address bar:', window.url);
-      }
-    } catch (error) {
-      // Accessibility not granted, skip
-    }
-
-    // Step 2: Try to capture screen and extract URLs via OCR (optional)
-    let ocrUrls = [];
-    try {
-      const screenshotPath = await captureScreen();
-
-      if (screenshotPath) {
-        // Extract URLs from screenshot using OCR
-        console.log('[ScreenScan] 🔍 Attempting OCR scan...');
-        ocrUrls = await scanScreenshotForURLs(screenshotPath);
-
-        // Clean up screenshot file
-        try {
-          await fs.unlink(screenshotPath);
-        } catch (err) {
-          // Ignore cleanup errors
-        }
-      }
-    } catch (error) {
-      console.log('[ScreenScan] OCR scan skipped:', error.message);
-      console.log('[ScreenScan] ℹ️ Continuing with browser URL detection only');
-    }
-
-    // Combine both sources
-    const allUrls = [...new Set([...browserUrls, ...ocrUrls])];
-
-    if (allUrls.length === 0) {
-      console.log('[ScreenScan] No URLs found (try copying URLs or using clipboard)');
+    const window = await activeWin({
+      accessibilityPermission: true, // Required to get URL on macOS
+      screenRecordingPermission: false // We don't need screen recording
+    });
+
+    // Check if window has a URL (only browser windows have this)
+    if (!window?.url) {
       return;
     }
 
-    console.log(`[ScreenScan] Found ${allUrls.length} URLs total (browser: ${browserUrls.length}, OCR: ${ocrUrls.length})`);
-
-    if (allUrls.length === 0) {
+    const url = window.url;
+
+    // Skip if same as last checked URL
+    if (url === lastActiveWindowUrl) {
       return;
     }
 
-    // Analyze all URLs and categorize them
-    const urlAnalysis = allUrls.map(url => {
-      let status = '✅ NEW';
-      let reason = '';
-
-      if (!urlFilter.shouldScan(url)) {
-        status = '🔒 FILTERED';
-        reason = 'known-safe domain';
-      } else if (scanCache.has(url)) {
-        const cacheEntry = scanCache.get(url);
-        const minutesAgo = Math.floor((Date.now() - cacheEntry.timestamp) / 60000);
-        status = '⏭️ CACHED';
-        reason = `scanned ${minutesAgo}m ago`;
-      } else if (scanQueue.isQueued(url)) {
-        status = '⏳ QUEUED';
-        reason = 'in scan queue';
-      }
-
-      return { url, status, reason };
+    lastActiveWindowUrl = url;
+    console.log('[ScamShield] Active window URL changed:', url);
+
+    // Check if URL should be scanned
+    if (!urlFilter.shouldScan(url)) {
+      console.log('[ScamShield] URL filtered (known-safe domain), skipping');
+      return;
+    }
+
+    // Check if already scanned recently
+    if (scanCache.has(url)) {
+      console.log('[ScamShield] URL already scanned recently, skipping');
+      return;
+    }
+
+    // Check if already in queue
+    if (scanQueue.isQueued(url)) {
+      console.log('[ScamShield] URL already in scan queue, skipping');
+      return;
+    }
+
+    // Mark as scanned and trigger analysis
+    scanCache.set(url, true);
+    console.log('[ScamShield] Auto-scanning URL from active window...');
+
+    orchestrateAnalysis({ url, autoDetected: true }).catch(error => {
+      console.error('[ScamShield] Auto-scan failed:', error);
     });
-
-    // Print detailed analysis
-    console.log('[ScreenScan] 📋 Detected URLs:');
-    urlAnalysis.forEach(({ url, status, reason }) => {
-      const reasonStr = reason ? ` (${reason})` : '';
-      console.log(`  ${status} ${url}${reasonStr}`);
-    });
-
-    // Count statistics
-    const stats = {
-      new: urlAnalysis.filter(u => u.status === '✅ NEW').length,
-      cached: urlAnalysis.filter(u => u.status === '⏭️ CACHED').length,
-      filtered: urlAnalysis.filter(u => u.status === '🔒 FILTERED').length,
-      queued: urlAnalysis.filter(u => u.status === '⏳ QUEUED').length
-    };
-
-    console.log(`[ScreenScan] 📊 Summary: ${stats.new} new, ${stats.cached} cached, ${stats.filtered} filtered, ${stats.queued} queued`);
-
-    if (stats.new === 0) {
-      console.log('[ScreenScan] ℹ️ No new URLs to scan');
-      return;
-    }
-
-    // Scan only new URLs
-    const newUrls = urlAnalysis.filter(u => u.status === '✅ NEW');
-    console.log(`[ScreenScan] 🚀 Starting scan of ${newUrls.length} new URL(s)...`);
-
-    // Prioritize browser URLs (from address bar) - scan them first
-    // These are most likely what the user is actively viewing
-    const browserNewUrls = newUrls.filter(({ url }) => browserUrls.includes(url));
-    const ocrNewUrls = newUrls.filter(({ url }) => !browserUrls.includes(url));
-
-    const prioritizedUrls = [...browserNewUrls, ...ocrNewUrls];
-
-    if (browserNewUrls.length > 0) {
-      console.log(`[ScreenScan] 🎯 Prioritizing ${browserNewUrls.length} browser URL(s) first`);
-    }
-
-    for (const { url } of prioritizedUrls) {
-      // Mark as scanned with timestamp
-      scanCache.set(url, {
-        timestamp: Date.now(),
-        scannedAt: new Date().toISOString()
-      });
-
-      const priority = browserUrls.includes(url) ? '🎯 PRIORITY' : '🔍';
-      console.log(`[ScreenScan] ${priority} Scanning: ${url}`);
-
-      orchestrateAnalysis({ url, autoDetected: true }).catch(error => {
-        console.error(`[ScreenScan] ❌ Scan failed for ${url}:`, error.message);
-      });
-    }
   } catch (error) {
-    console.error('[ScreenScan] Screen scan failed:', error.message);
+    // Silently fail - this is expected if accessibility permissions aren't granted
   }
 }
 
@@ -1118,9 +972,6 @@
       }
     },
     {
-<<<<<<< HEAD
-      label: '✓ Auto-Scan Screen (OCR)',
-=======
       label: 'Auto-Scan Screen (OCR) [EXPERIMENTAL]',
       type: 'checkbox',
       checked: false,
@@ -1146,20 +997,19 @@
     },
     {
       label: '✓ Auto-Scan Active Window',
->>>>>>> 1209c77d
       type: 'checkbox',
       checked: true,
       click: (menuItem) => {
         if (menuItem.checked) {
           if (!activeWindowMonitorInterval) {
-            activeWindowMonitorInterval = setInterval(checkActiveWindow, 2000);
-            console.log('[ScamShield] 🚀 Fast URL scanning enabled (every 2 seconds)');
+            activeWindowMonitorInterval = setInterval(checkActiveWindow, 3000);
+            console.log('[ScamShield] Active window monitoring enabled');
           }
         } else {
           if (activeWindowMonitorInterval) {
             clearInterval(activeWindowMonitorInterval);
             activeWindowMonitorInterval = null;
-            console.log('[ScamShield] Screen OCR scanning disabled');
+            console.log('[ScamShield] Active window monitoring disabled');
           }
         }
       }
@@ -1248,24 +1098,19 @@
 
       // Check if already scanned recently
       if (scanCache.has(url)) {
-        const cacheEntry = scanCache.get(url);
-        const minutesAgo = Math.floor((Date.now() - cacheEntry.timestamp) / 60000);
-        console.log(`[ScamShield] ⏭️ URL already scanned ${minutesAgo}m ago, skipping`);
+        console.log('[ScamShield] URL already scanned recently, skipping');
         return;
       }
 
       // Check if already in queue
       if (scanQueue.isQueued(url)) {
-        console.log('[ScamShield] ⏳ URL already in scan queue, skipping');
+        console.log('[ScamShield] URL already in scan queue, skipping');
         return;
       }
 
-      // Mark as scanned with timestamp and trigger analysis
-      scanCache.set(url, {
-        timestamp: Date.now(),
-        scannedAt: new Date().toISOString()
-      });
-      console.log('[ScamShield] 🚀 Auto-scanning URL from clipboard:', url);
+      // Mark as scanned and trigger analysis
+      scanCache.set(url, true);
+      console.log('[ScamShield] Auto-scanning URL from clipboard...');
 
       orchestrateAnalysis({ url, autoDetected: true }).catch(error => {
         console.error('[ScamShield] Auto-scan failed:', error);

--- conflicted
+++ resolved
@@ -1,173 +1,5 @@
 [
   {
-<<<<<<< HEAD
-    "url": "https://brightdata.com/cp/start",
-    "fingerprint": "29ac5bfc1166cf60931dee4e2dd7e1cd807b5e5fd6eb5e21af0dc4cf92bed583",
-    "timestamp": 1761380656520,
-    "scanDate": "2025-10-25T08:24:16.520Z"
-  },
-  {
-    "url": "https://aka.ms/github-copilot-manage-overage",
-    "fingerprint": "6eee184cc329ac4db8a5c2fb2c40b6ae3ecc46709183bf2bd361d43e63593bf4",
-    "timestamp": 1761380716835,
-    "scanDate": "2025-10-25T08:25:16.835Z"
-  },
-  {
-    "url": "https://console.anthropic.com/oauth/authorize?code=true&client_id=9d1c250a-e61b-44d9-88ed-5944d1962f5e&response_type=code&redirect_uri=http%3A%2F%2Flocalhost%3A61435%2Fcallback&scope=org%3Acreate_api_key+user%3Aprofile+user%3Ainference&code_challenge=EUtt-d-x4vrPdcCX-HzmwmEjpPvVDLmlWiDUNEuvZas&code_challenge_method=S256&state=Vf3leK52D5ya-4HDMunu4NTWlbzrJlUF4EFdKyjaYyg",
-    "fingerprint": "c3b08940ff13e8bd7ee71297f1c2b8adeee74418e73e8d3865aa67f180a9a810",
-    "timestamp": 1761380880048,
-    "scanDate": "2025-10-25T08:28:00.048Z"
-  },
-  {
-    "url": "chrome://newtab/",
-    "fingerprint": "4b15aabcdec3a91ba32ccdcb2b93bc470681fdb20ac620691f44cdab41fffb44",
-    "timestamp": 1761380935178,
-    "scanDate": "2025-10-25T08:28:55.178Z"
-  },
-  {
-    "url": "http://wtflol.com/",
-    "fingerprint": "e4ca55215dcfe653ab6d4c3372582163799f1c8151cd4cae91e138bb07fcb167",
-    "timestamp": 1761380960050,
-    "scanDate": "2025-10-25T08:29:20.050Z"
-  },
-  {
-    "url": "https://www.kaggle.com/datasets/sid321axn/malicious-urls-dataset",
-    "fingerprint": "52598520559d2f61352185fb87321c05b242a6015775011925781298dd19ba58",
-    "timestamp": 1761380986282,
-    "scanDate": "2025-10-25T08:29:46.282Z"
-  },
-  {
-    "url": "https://banking.firsttechfed.com/DashboardV2",
-    "fingerprint": "cd1f72ce9903fa0259a2d699283219993e07c63b327696ce1e7431b14acf4c8c",
-    "timestamp": 1761381013625,
-    "scanDate": "2025-10-25T08:30:13.625Z"
-  },
-  {
-    "url": "https://brightdata.com/cp/setting/users",
-    "fingerprint": "f355070a4065c79029dcddd1fb5ac3736310b3523968e2c19f9004be9b2f19f4",
-    "timestamp": 1761382082543,
-    "scanDate": "2025-10-25T08:48:02.543Z"
-  },
-  {
-    "url": "https://docs.claude.com/en/docs/about-claude/models/overview",
-    "fingerprint": "4f6747b2d91514bc768b92934644e49e781f9376edb7929159cb10d8d479eb57",
-    "timestamp": 1761382409320,
-    "scanDate": "2025-10-25T08:53:29.320Z"
-  },
-  {
-    "url": "https://files.slack.com/files-pri/T09JP6D8PU0-F09NKA8NG8J/20251024_162727.jpg",
-    "fingerprint": "965d590a1ed927f00688272e6bfca40d6da1017c9a3f477e4c7cbdbfd7ba6ce2",
-    "timestamp": 1761382518042,
-    "scanDate": "2025-10-25T08:55:18.042Z"
-  },
-  {
-    "url": "https://maps.app.goo.gl/Es7wbok8ujKDuhU6A?g_st=ipc&_imcp=1",
-    "fingerprint": "e8318f290d43b5a01947529434cc18cc554ff2b171a6411a209e5991df9e72c5",
-    "timestamp": 1761383263445,
-    "scanDate": "2025-10-25T09:07:43.445Z"
-  },
-  {
-    "url": "https://console.anthropic.com/settings/keys",
-    "fingerprint": "761903a53055307ac4a286f3bb50ac3d366eb3358824492c6e4336e88ca92851",
-    "timestamp": 1761383949009,
-    "scanDate": "2025-10-25T09:19:09.009Z"
-  },
-  {
-    "url": "https://brightdata.com/cp/deep_lookup",
-    "fingerprint": "9f72f4d1a391c3d217350b91c40f1820ce9f995e1ed9cb83b5e3b12a6f6f7a8f",
-    "timestamp": 1761384226169,
-    "scanDate": "2025-10-25T09:23:46.169Z"
-  },
-  {
-    "url": "https://brightdata.com/cp/datasets/browse",
-    "fingerprint": "33e5dca98e3751174c71b519618f49e3f7942557b28b32ebc7a17b4d5c420beb",
-    "timestamp": 1761384238714,
-    "scanDate": "2025-10-25T09:23:58.714Z"
-  },
-  {
-    "url": "https://brightdata.com/cp/datasets/browse/gd_l1viktl72bvl7bjuj0?id=hl_83a43569&tab=statistics",
-    "fingerprint": "c3f312e324fee422a5bbb083fca57e7ddd8183f1d9ef9247c528c1370e079e21",
-    "timestamp": 1761384272793,
-    "scanDate": "2025-10-25T09:24:32.793Z"
-  },
-  {
-    "url": "https://brightdata.com/cp/mcp?id=hl_83a43569&tab=statistics",
-    "fingerprint": "0afcb804aaf3a02e8855a28c859efdee62661f6510d921a1b8158f32edbc8662",
-    "timestamp": 1761384300928,
-    "scanDate": "2025-10-25T09:25:00.928Z"
-  },
-  {
-    "url": "https://docs.brightdata.com/introduction",
-    "fingerprint": "587e4c1233a09cf7592cc2b7ec730b4be30438adb0b7e460af2d61325e539bd7",
-    "timestamp": 1761384324528,
-    "scanDate": "2025-10-25T09:25:24.528Z"
-  },
-  {
-    "url": "https://claude.ai/chat/484409bc-a714-40f8-bac4-a6fe5081b929",
-    "fingerprint": "4a31ccec28c0978f033becda45162d0888d59baeeaed382742519142994accf1",
-    "timestamp": 1761426226662,
-    "scanDate": "2025-10-25T21:03:46.662Z"
-  },
-  {
-    "url": "https://web.stanford.edu/class/math51/stanford/math51book.pdf",
-    "fingerprint": "60e1e577dbee60457eeb0f1cce7bb768a2aeb00008148a6b1a79c3742aa2b466",
-    "timestamp": 1761426243022,
-    "scanDate": "2025-10-25T21:04:03.022Z"
-  },
-  {
-    "url": "https://login.stanford.edu/idp/profile/SAML2/Redirect/SSO?execution=e1s2",
-    "fingerprint": "fcce94485e424b4f3aca406372717c9a75653505d8ecb29fcbd204ed0682aa73",
-    "timestamp": 1761426262884,
-    "scanDate": "2025-10-25T21:04:22.884Z"
-  },
-  {
-    "url": "https://claude.ai/chat/d5e03421-c53e-45fa-b2f1-20eb05761885",
-    "fingerprint": "3b704006598bb5741aee8ad67b07e481939c4bcd98dba1a17c32f1e67fbeeef6",
-    "timestamp": 1761427944014,
-    "scanDate": "2025-10-25T21:32:24.014Z"
-  },
-  {
-    "url": "https://terac.com/challenge",
-    "fingerprint": "658af2301b78870db96ab63a1655c99b190ec1c85680db6fcf4a5e0eb166bf42",
-    "timestamp": 1761427958393,
-    "scanDate": "2025-10-25T21:32:38.393Z"
-  },
-  {
-    "url": "http://wtf.com/",
-    "fingerprint": "c74e24eb04615a163bc68629a3428071b3113f4ec397345bc5c341f3abee4956",
-    "timestamp": 1761430070761,
-    "scanDate": "2025-10-25T22:07:50.761Z"
-  },
-  {
-    "url": "https://www.anthropic.com/claude/opus",
-    "fingerprint": "2f9466008c6e13a19df2bdd85e85c3b00a0f9c79285899c4b6a1aa2475ba420a",
-    "timestamp": 1761430083230,
-    "scanDate": "2025-10-25T22:08:03.230Z"
-  },
-  {
-    "url": "https://example.com",
-    "fingerprint": "0f115db062b7c0dd030b16878c99dea5c354b49dc37b38eb8846179c7783e9d7",
-    "timestamp": 1761445189499,
-    "scanDate": "2025-10-26T02:19:49.499Z"
-  },
-  {
-    "url": "http://app.reka.ai/",
-    "fingerprint": "23c9d8c95e6fed15e5ad909ebf2da5708832d6dbcd09bf562f8cd4154455c9bc",
-    "timestamp": 1761445417791,
-    "scanDate": "2025-10-26T02:23:37.791Z"
-  },
-  {
-    "url": "https://app.reka.ai/chat",
-    "fingerprint": "8c479066aac878b29e2a0b90c03815fe9b809eb2bc1eacdac8f7842a4efa77eb",
-    "timestamp": 1761445432633,
-    "scanDate": "2025-10-26T02:23:52.633Z"
-  },
-  {
-    "url": "https://hello.com/",
-    "fingerprint": "1a22a94b2244f8ba0f6c0845ea003403e2e756598e19f1d0bf189324dc9ae71b",
-    "timestamp": 1761448406498,
-    "scanDate": "2025-10-26T03:13:26.498Z"
-=======
     "url": "http://spotifynovaprimes-gl.ct.ws/en",
     "fingerprint": "5286181ece89c1944de801dd17f61f994c67d54e1937c91fe45ac0ede091627d",
     "timestamp": 1761448204689,
@@ -238,6 +70,5 @@
     "riskScore": 75,
     "riskLevel": "high",
     "summary": "High chance of fraud. Do not interact without manual validation."
->>>>>>> 138d9fe2
   }
 ]